--- conflicted
+++ resolved
@@ -35,14 +35,12 @@
     function exactInput(ExactInputParams calldata params) external payable returns (uint256);
 }
 
-<<<<<<< HEAD
 /// @title AerodromeVeAdapter (extended swap-enabled v2 with NFT support)
 /// @notice Swaps USDC->AERO on deposit using Uniswap v3, locks to veAERO NFT, supports voting,
 ///         unlockPermanent, reset, and extend operations, reports TVL in USDC via RouterGuard oracles.
 contract AerodromeVeAdapter is
     AccessRoles,
 
-=======
 /// @notice Aerodrome VotingEscrow interface for veAERO locking
 /// @dev veAERO is implemented as NFTs, each representing a locked position
 interface IVotingEscrow {
@@ -92,7 +90,6 @@
 ///         reports TVL in USDC via RouterGuard oracles, votes on gauges, and harvests rebase + bribe rewards.
 contract AerodromeVeAdapter is
     AccessRoles,
->>>>>>> a39dbc10
     ReentrancyGuard,
     IStrategyAdapter,
     IVotingAdapter,
@@ -111,7 +108,6 @@
     address       public harvester;    // allowed caller for harvest()
     address       public voterRouter;  // allowed caller for vote()
 
-<<<<<<< HEAD
     // Aerodrome protocol contracts
     IAerodromeVotingEscrow public votingEscrow; // veAERO NFT contract
     IAerodromeVoter        public voter;        // Aerodrome voter for gauge voting
@@ -119,7 +115,6 @@
     // NFT state
     uint256 public veNftTokenId;       // The veAERO NFT token ID owned by this adapter
     bool    public isPermanentLock;    // Whether the lock is permanent
-=======
     // Aerodrome Protocol Contracts (Base mainnet addresses)
     IVotingEscrow public votingEscrow;     // veAERO locking contract
     IVoter public voter;                    // Gauge voting contract
@@ -128,7 +123,6 @@
     // veAERO NFT State
     uint256 public veNftTokenId;           // Our veAERO NFT token ID (0 = no lock yet)
     uint256 public lockDuration = 365 days; // Default lock duration (max = 4 years)
->>>>>>> a39dbc10
 
     // Routing config for deposits (USDC -> AERO) and exits (AERO -> USDC)
     bytes  public depositPath;         // if set, use exactInput(path)
@@ -145,7 +139,6 @@
     event ExitRouteSet(bytes path, uint24 fee);
     event IdleConverted(uint256 usdcIn, uint256 aeroOut);
     event AeroSold(uint256 aeroIn, uint256 usdcOut);
-<<<<<<< HEAD
     event AerodromeContractsSet(address indexed votingEscrow, address indexed voter);
     event VeNftCreated(uint256 indexed tokenId, uint256 amount, uint256 duration);
     event VeNftIncreased(uint256 indexed tokenId, uint256 amount);
@@ -156,14 +149,12 @@
     event VoteReset(uint256 indexed tokenId);
     event BribesClaimed(address[] bribes, uint256 totalValue);
     event FeesClaimed(address[] fees, uint256 totalValue);
-=======
     event AeroLocked(uint256 indexed tokenId, uint256 amount, uint256 unlockTime);
     event LockIncreased(uint256 indexed tokenId, uint256 additionalAmount);
     event LockExtended(uint256 indexed tokenId, uint256 newUnlockTime);
     event RewardsClaimed(uint256 rebaseAmount, uint256 totalUsdcValue);
     event AerodromContractsSet(address votingEscrow, address voter, address rewardsDistributor);
     event LockDurationSet(uint256 oldDuration, uint256 newDuration);
->>>>>>> a39dbc10
 
     constructor(
         address governor_,
@@ -217,12 +208,10 @@
         emit GuardSet(old, newGuard);
     }
 
-<<<<<<< HEAD
     function setAerodromeContracts(address votingEscrow_, address voter_) external onlyGovernor {
         if (votingEscrow_ != address(0)) votingEscrow = IAerodromeVotingEscrow(votingEscrow_);
         if (voter_ != address(0)) voter = IAerodromeVoter(voter_);
         emit AerodromeContractsSet(votingEscrow_, voter_);
-=======
     /// @notice Set Aerodrome protocol contracts for veAERO locking and voting
     function setAerodromeContracts(
         address votingEscrow_,
@@ -241,7 +230,6 @@
         uint256 old = lockDuration;
         lockDuration = newDuration;
         emit LockDurationSet(old, newDuration);
->>>>>>> a39dbc10
     }
 
     /// @notice Configure deposit route (USDC->AERO). Provide either path (preferred) or fee (single pool).
@@ -471,7 +459,6 @@
 
     /*--------------------------- IVotingAdapter ------------------------*/
 
-<<<<<<< HEAD
     /// @notice Vote on Aerodrome gauges using the veAERO NFT
     /// @param pools Array of pool addresses to vote for
     /// @param weights Array of weights (must sum to <= 100%)
@@ -620,7 +607,6 @@
 
         votingEscrow.withdraw(veNftTokenId);
         veNftTokenId = 0;
-=======
     /// @notice Vote on Aerodrome gauges with veAERO voting power
     /// @param gauges Array of pool addresses to vote for
     /// @param weights Array of weights (bps, should sum to 10000)
@@ -646,7 +632,6 @@
         } catch {
             return 0;
         }
->>>>>>> a39dbc10
     }
 
     /*--------------------------- Keeper helpers ------------------------*/
